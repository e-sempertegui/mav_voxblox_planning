--- conflicted
+++ resolved
@@ -10,14 +10,14 @@
     : PolynomialSmoother(),
       resample_trajectory_(false),
       resample_visibility_(false),
-<<<<<<< HEAD
-      num_segments_(3),   //Default value = 3
-      add_waypoints_(false) {
-=======
+// <<<<<<< HEAD
+      // num_segments_(3),   //Default value = 3
+      // add_waypoints_(false) {
+// =======
       num_segments_(3),
       add_waypoints_(false),
       scale_time_(true) {
->>>>>>> 2d076ab6
+// >>>>>>> master
   split_at_collisions_ = false;
 }
 
