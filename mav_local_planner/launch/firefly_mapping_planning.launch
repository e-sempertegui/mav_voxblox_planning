<launch>
  <arg name="mav_name" default="firefly"/>
  <arg name="frame_id" default="odom" />
  <arg name="verbose" default="false"/>
  <arg name="voxel_size" default="0.20" />
  <arg name="robot_radius" default="0.6" />
  <arg name="clear_radius" default="1.0" />

  <group ns="$(arg mav_name)">
    <node name="voxblox_node" pkg="voxblox_ros" type="esdf_server" output="screen" args="-alsologtostderr" clear_params="true">
      <remap from="pointcloud" to="vi_sensor/camera_depth/depth/points"/>
      <remap from="voxblox_node/esdf_map_out" to="esdf_map" />
      <remap from="voxblox_node/tsdf_map_out" to="tsdf_map" />

      <param name="method" value="fast" />
      <param name="publish_tsdf_map" value="true" />
      <param name="publish_esdf_map" value="true" />
      <param name="tsdf_voxel_size" value="$(arg voxel_size)" />
      <param name="tsdf_voxels_per_side" value="16" />
      <param name="esdf_max_distance_m" value="2.0" />
      <param name="max_ray_length_m" value="20.0" />
      <param name="voxel_carving_enabled" value="true" />
      <param name="color_mode" value="color" />
      <param name="use_tf_transforms" value="true" />
      <param name="update_mesh_every_n_sec" value="0.25" />
      <param name="min_time_between_msgs_sec" value="0.10" />
      <param name="clear_sphere_for_planning" value="true" />
<!-- <<<<<<< HEAD -->
      <!-- <param name="occupied_sphere_radius" value="5.0" /> -->
      <!-- <param name="clear_sphere_radius" value="1.0" /> -->
      <!-- <param name="slice_level" value="0.5" /> -->
<!-- ======= -->
      <param name="occupied_sphere_radius" value="4.0" />
      <param name="clear_sphere_radius" value="$(arg clear_radius)" />
      <param name="slice_level" value="0.5" /> <!--Default value = 1.0-->
<!-- >>>>>>> master -->
      <param name="world_frame" value="$(arg frame_id)" />
      <param name="verbose" value="false" />
    </node>

<<<<<<< HEAD
    <node name="mav_local_planner" pkg="mav_local_planner" type="mav_local_planner_node" output="screen" launch-prefix="xterm -e gdb --args">
=======
    <node name="mav_local_planner" pkg="mav_local_planner" type="mav_local_planner_node" args="-alsologtostderr" output="screen" clear_params="true">
>>>>>>> 921d7cb3
      <remap from="odometry" to="ground_truth/odometry" />
      <remap from="mav_local_planner/esdf_map_in" to="esdf_map" />
      <remap from="mav_local_planner/tsdf_map_in" to="tsdf_map" />

      <param name="tsdf_voxel_size" value="$(arg voxel_size)" />
      <param name="tsdf_voxels_per_side" value="16" />
      <param name="esdf_max_distance_m" value="2.0" />
      <param name="update_mesh_every_n_sec" value="0.0" />
      <param name="traversability_radius" value="$(arg robot_radius)" />
      <param name="publish_traversable" value="true" />
      <param name="slice_level" value="0.5" />
      <param name="publish_slices" value="true" />

      <param name="local_frame_id" value="$(arg frame_id)" />
      <!--<param name="world_frame" value="$(arg frame_id)" /-->
      <param name="global_frame_id" value="$(arg frame_id)" />
      <param name="replan_dt" value="0.25" />
      <param name="command_publishing_dt" value="0.25" />
      <param name="replan_lookahead_sec" value="1.0" />
      <param name="mpc_prediction_horizon" value="300" />

<!-- <<<<<<< HEAD -->
      <!-- <param name="robot_radius" value="0.5" /> -->
      <!-- <param name="planning_horizon_m" value="5.0" /> -->
<!-- ======= -->
      <param name="robot_radius" value="$(arg robot_radius)" />
      <param name="planning_horizon_m" value="20.0" />
<!-- >>>>>>> master -->
      <param name="autostart" value="true" />
      <param name="verbose" value="true" />
      <param name="v_max" value="2.0" />
      <param name="a_max" value="2.0" />
      <param name="avoid_collisions" value="true" />

      <!-- What to do in case of failure. -->
      <param name="goal_selector_strategy" value="none" />
    </node>
  </group>
</launch><|MERGE_RESOLUTION|>--- conflicted
+++ resolved
@@ -38,11 +38,8 @@
       <param name="verbose" value="false" />
     </node>
 
-<<<<<<< HEAD
-    <node name="mav_local_planner" pkg="mav_local_planner" type="mav_local_planner_node" output="screen" launch-prefix="xterm -e gdb --args">
-=======
-    <node name="mav_local_planner" pkg="mav_local_planner" type="mav_local_planner_node" args="-alsologtostderr" output="screen" clear_params="true">
->>>>>>> 921d7cb3
+
+    <node name="mav_local_planner" pkg="mav_local_planner" type="mav_local_planner_node" args="-alsologtostderr" output="screen" clear_params="true" launch-prefix="xterm -e gdb --args">
       <remap from="odometry" to="ground_truth/odometry" />
       <remap from="mav_local_planner/esdf_map_in" to="esdf_map" />
       <remap from="mav_local_planner/tsdf_map_in" to="tsdf_map" />
