#include <mav_msgs/default_topics.h>
#include <mav_trajectory_generation/trajectory_sampling.h>

#include "mav_local_planner/mav_local_planner.h"

namespace mav_planning {

MavLocalPlanner::MavLocalPlanner(const ros::NodeHandle& nh,
                                 const ros::NodeHandle& nh_private)
    : nh_(nh),
      nh_private_(nh_private),
      command_publishing_spinner_(1, &command_publishing_queue_),
      planning_spinner_(1, &planning_queue_),
      verbose_(false),
      //global_frame_id_("map"),
      global_frame_id_("map"),
      local_frame_id_("odom"),
      mpc_prediction_horizon_(300),
      command_publishing_dt_(1.0),
      replan_dt_(1.0),
      replan_lookahead_sec_(0.1),
      avoid_collisions_(true),
      autostart_(true),
      plan_to_start_(true),
      smoother_name_("loco"),
      current_waypoint_(-1),
      path_index_(0),
      max_failures_(5),
      num_failures_(0),
      esdf_server_(nh_, nh_private_),
      loco_planner_(nh_, nh_private_) {
  // Set up some settings.
  constraints_.setParametersFromRos(nh_private_);
  esdf_server_.setTraversabilityRadius(constraints_.robot_radius);
  loco_planner_.setEsdfMap(esdf_server_.getEsdfMapPtr());
  goal_selector_.setParametersFromRos(nh_private_);
  goal_selector_.setTsdfMap(esdf_server_.getTsdfMapPtr());

  nh_private_.param("verbose", verbose_, verbose_);
  nh_private_.param("global_frame_id", global_frame_id_, global_frame_id_);
  nh_private_.param("local_frame_id", local_frame_id_, local_frame_id_);
  nh_private_.param("mpc_prediction_horizon", mpc_prediction_horizon_,
                    mpc_prediction_horizon_);
  nh_private_.param("replan_dt", replan_dt_, replan_dt_);
  nh_private_.param("replan_lookahead_sec", replan_lookahead_sec_,
                    replan_lookahead_sec_);
  nh_private_.param("command_publishing_dt", command_publishing_dt_,
                    command_publishing_dt_);
  nh_private_.param("avoid_collisions", avoid_collisions_, avoid_collisions_);
  nh_private_.param("autostart", autostart_, autostart_);
  nh_private_.param("plan_to_start", plan_to_start_, plan_to_start_);
  nh_private_.param("smoother_name", smoother_name_, smoother_name_);

  // Publishers and subscribers.
  odometry_sub_ = nh_.subscribe(mav_msgs::default_topics::ODOMETRY, 1,
                                &MavLocalPlanner::odometryCallback, this);
  waypoint_sub_ =
      nh_.subscribe("waypoint", 1, &MavLocalPlanner::waypointCallback, this);
  waypoint_list_sub_ = nh_.subscribe(
      "waypoint_list", 1, &MavLocalPlanner::waypointListCallback, this);

  command_pub_ = nh_.advertise<trajectory_msgs::MultiDOFJointTrajectory>(
      mav_msgs::default_topics::COMMAND_TRAJECTORY, 1);

  path_marker_pub_ = nh_private_.advertise<visualization_msgs::MarkerArray>(
      "local_path", 1, true);
  full_trajectory_pub_ =
      nh_private_.advertise<trajectory_msgs::MultiDOFJointTrajectory>(
          "full_trajectory", 1, true);

  // Services.
  start_srv_ = nh_private_.advertiseService(
      "start", &MavLocalPlanner::startCallback, this);
  pause_srv_ = nh_private_.advertiseService(
      "pause", &MavLocalPlanner::pauseCallback, this);
  stop_srv_ = nh_private_.advertiseService(
      "stop", &MavLocalPlanner::stopCallback, this);

  position_hold_client_ =
      nh_.serviceClient<std_srvs::Empty>("back_to_position_hold");

  // Start the planning timer. Will no-op most cycles.
  ros::TimerOptions timer_options(
      ros::Duration(replan_dt_),
      boost::bind(&MavLocalPlanner::planningTimerCallback, this, _1),
      &planning_queue_);

  planning_timer_ = nh_.createTimer(timer_options);

  // Start the command publishing spinner.
  command_publishing_spinner_.start();
  planning_spinner_.start();

  // Set up yaw policy.
  yaw_policy_.setPhysicalConstraints(constraints_);
  yaw_policy_.setYawPolicy(YawPolicy::PolicyType::kVelocityVector);

  // Set up smoothers.
  const double voxel_size = esdf_server_.getEsdfMapPtr()->voxel_size();

  // Straight-line smoother.
  ramp_smoother_.setParametersFromRos(nh_private_);

  // Poly smoother.
  poly_smoother_.setParametersFromRos(nh_private_);
  poly_smoother_.setMinCollisionCheckResolution(voxel_size);
  poly_smoother_.setMapDistanceCallback(
      std::bind(&MavLocalPlanner::getMapDistance, this, std::placeholders::_1));
  poly_smoother_.setOptimizeTime(true);
  poly_smoother_.setSplitAtCollisions(avoid_collisions_);

  // Loco smoother!
  loco_smoother_.setParametersFromRos(nh_private_);
  loco_smoother_.setMinCollisionCheckResolution(voxel_size);
  loco_smoother_.setDistanceAndGradientFunction(
      std::bind(&MavLocalPlanner::getMapDistanceAndGradient, this,
                std::placeholders::_1, std::placeholders::_2));
  loco_smoother_.setOptimizeTime(true);
  loco_smoother_.setResampleTrajectory(true);
  loco_smoother_.setResampleVisibility(true);
  loco_smoother_.setNumSegments(6); //DEfault value = 5
}

void MavLocalPlanner::odometryCallback(const nav_msgs::Odometry& msg) {
  mav_msgs::eigenOdometryFromMsg(msg, &odometry_);
}

void MavLocalPlanner::waypointCallback(const geometry_msgs::PoseStamped& msg) {
  // Plan a path from the current position to the target pose stamped.
  ROS_INFO("[Mav Local Planner] Got a waypoint!");
  // Cancel any previous trajectory on getting a new one.
  clearTrajectory();

  mav_msgs::EigenTrajectoryPoint waypoint;
  eigenTrajectoryPointFromPoseMsg(msg, &waypoint);

  waypoints_.clear();
  waypoints_.push_back(waypoint);
  current_waypoint_ = 0;

  // Execute one planning step on main thread.
  planningStep();
  startPublishingCommands();
}

void MavLocalPlanner::waypointListCallback(
    const geometry_msgs::PoseArray& msg) {
  // Plan a path from the current position to the target pose stamped.
  ROS_INFO("[Mav Local Planner] Got a list of waypoints, %zu long!",
           msg.poses.size());
  // Cancel any previous trajectory on getting a new one.
  clearTrajectory();

  waypoints_.clear();

  for (const geometry_msgs::Pose& pose : msg.poses) {
    mav_msgs::EigenTrajectoryPoint waypoint;
    eigenTrajectoryPointFromPoseMsg(pose, &waypoint);
    waypoints_.push_back(waypoint);
  }
  current_waypoint_ = 0;

  // Execute one planning step on main thread.
  planningStep();
  startPublishingCommands();
}

void MavLocalPlanner::planningTimerCallback(const ros::TimerEvent& event) {
  // Wait on the condition variable from the publishing...
  if (should_replan_.wait_for(replan_dt_)) {
    if (verbose_) {
      ROS_WARN(
          "[Mav Planning Timer] Difference between real and expected: %f Real: "
          "%f Expected: %f Now: %f",
          (event.current_real - event.current_expected).toSec(),
          event.current_real.toSec(), event.current_expected.toSec(),
          ros::Time::now().toSec());
    }

    planningStep();
  }
}

void MavLocalPlanner::planningStep() {
  ROS_INFO(
      "[Mav Local Planner][Plan Step] Waypoint index: %zd Total waypoints: %zu",
      current_waypoint_, waypoints_.size());
  if (current_waypoint_ < 0 ||
      static_cast<int>(waypoints_.size()) <= current_waypoint_) {
    // This means that we probably planned to the end of the waypoints!

    // If we're done with sending waypoints, alllll good. Just quit.
    if (path_index_ >= path_queue_.size() || path_queue_.empty()) {
      return;
    }

    // If we're not though, we should probably double check the trajectory!
  }

  mav_trajectory_generation::timing::MiniTimer timer;
  constexpr double kCloseToOdometry = 0.1;

  // First, easiest case: if we're not avoiding collisions, just use the
  // favorite path smoother. We only do this on the first planning call then
  // ignore all the rest.
  if (!avoid_collisions_) {
    mav_msgs::EigenTrajectoryPointVector waypoints;
    mav_msgs::EigenTrajectoryPoint current_point;
    current_point.position_W = odometry_.position_W;
    current_point.orientation_W_B = odometry_.orientation_W_B;

    if (plan_to_start_) {
      waypoints.push_back(current_point);
    }
    waypoints.insert(waypoints.end(), waypoints_.begin(), waypoints_.end());

    mav_msgs::EigenTrajectoryPointVector path;

    if (planPathThroughWaypoints(waypoints, &path)) {
      replacePath(path);
      current_waypoint_ = waypoints_.size();
    } else {
      ROS_ERROR("[Mav Local Planner] Waypoint planning failed!");
    }
  } else if (path_queue_.empty()) {
    // First check how many waypoints we haven't covered yet are in free space.
    mav_msgs::EigenTrajectoryPointVector free_waypoints;
    // Do we need the odometry in here? Let's see.
    mav_msgs::EigenTrajectoryPoint current_point;
    current_point.position_W = odometry_.position_W;
    current_point.orientation_W_B = odometry_.orientation_W_B;

    // If the path doesn't ALREADY start near the odometry, the first waypoint
    // should be the current pose.
    int waypoints_added = 0;
    if (plan_to_start_ &&
        (current_point.position_W - waypoints_.front().position_W).norm() >
            kCloseToOdometry) {
      free_waypoints.push_back(current_point);
      waypoints_added = 1;
    }

    for (const mav_msgs::EigenTrajectoryPoint& waypoint : waypoints_) {
      if (getMapDistance(waypoint.position_W) < constraints_.robot_radius) {
        break;
      }
      free_waypoints.push_back(waypoint);
    }

    ROS_INFO("[Mav Local Planner] Of %zu waypoints, %zu are free.",
             waypoints_.size(), free_waypoints.size());
    bool success = false;
    if (free_waypoints.size() <= static_cast<size_t>(waypoints_added) ||
        free_waypoints.size() == 2) {
      // Okay whatever just search for the first waypoint.
      success = false;
    } else {
      // There is some hope! Maybe we can do path smoothing on these guys.
      mav_msgs::EigenTrajectoryPointVector path;
      success = planPathThroughWaypoints(free_waypoints, &path);
      if (success) {
        ROS_INFO(
            "[Mav Local Planner]  Successfully planned path through %zu free "
            "waypoints.",
            free_waypoints.size());
        success = isPathCollisionFree(path);
        if (success) {
          replacePath(path);
          current_waypoint_ = std::min(free_waypoints.size() - waypoints_added,
                                       waypoints_.size() - 1);
          ROS_INFO(
              "[Mav Local Planner] Used smoothing through %zu waypoints! Total "
              "waypoint size: %zu, current point: %zd, added? %d",
              free_waypoints.size(), waypoints_.size(), current_waypoint_,
              waypoints_added);
        } else {
          ROS_WARN("[Mav Local Planner] But path was not collision free. :(");
        }
      }
    }
    // Give up!
    if (!success) {
      avoidCollisionsTowardWaypoint();
    }
  } else {
    // Otherwise let's just keep exploring.
    avoidCollisionsTowardWaypoint();
  }

  ROS_INFO("[Mav Local Planner][Plan Step] Planning finished. Time taken: %f",
           timer.stop());
  visualizePath();
}

void MavLocalPlanner::avoidCollisionsTowardWaypoint() {
  if (current_waypoint_ >= static_cast<int64_t>(waypoints_.size())) {
    return;
  }
  mav_msgs::EigenTrajectoryPoint waypoint = waypoints_[current_waypoint_];
  const double kCloseEnough = 0.05;

  const int64_t kDtNs =
      mav_msgs::secondsToNanoseconds(constraints_.sampling_dt);

  ROS_INFO_STREAM("[Mav Local Planner][Plan Step] Current odometry: "
                  << odometry_.position_W.transpose() << " Tracking waypoint ["
                  << current_waypoint_
                  << "]: " << waypoint.position_W.transpose());

  // Save success and Trajectory.
  mav_trajectory_generation::Trajectory trajectory;
  bool success = false;

  if (!path_queue_.empty()) {
    std::lock_guard<std::recursive_mutex> guard(path_mutex_);

    ROS_INFO(
        "[Mav Local Planner][Plan Step] Trying to replan on existing path.");
    mav_msgs::EigenTrajectoryPointVector path_chunk;
    size_t replan_start_index;
    {
      replan_start_index =
          std::min(path_index_ + static_cast<size_t>((replan_lookahead_sec_) /
                                                     constraints_.sampling_dt),
                   path_queue_.size());
      ROS_INFO(
          "[Mav Local Planner][Plan Step] Current path index: %zu Replan start "
          "index: %zu",
          path_index_, replan_start_index);
      // Cut out the remaining snippet of the trajectory so we can do
      // something with it.
      std::copy(path_queue_.begin() + replan_start_index, path_queue_.end(),
                std::back_inserter(path_chunk));
      if (path_chunk.size() == 0) {
        path_chunk.push_back(path_queue_.back());
        if (!nextWaypoint()) {
          finishWaypoints();
        }
      }
    }

    bool path_chunk_collision_free = isPathCollisionFree(path_chunk);
    ROS_INFO(
        "[Mav Local Planner][Plan Step] Existing chunk is collision free? %d",
        path_chunk_collision_free);
    // Check if the current path queue goes to the goal and is collision free.
    if ((path_chunk.back().position_W - waypoint.position_W).norm() <
        kCloseEnough) {
      // Collision check the remaining chunk of the trajectory.
      if (path_chunk_collision_free) {
        ROS_INFO(
            "[Mav Local Planner][Plan Step] Current plan is valid, just "
            "rollin' with it.");
        nextWaypoint();
        return;
      }
    }
    // Otherwise we gotta replan this thing anyway.
    success = loco_planner_.getTrajectoryTowardGoal(path_chunk.front(),
                                                    waypoint, &trajectory);
    if (!success) {
      if (path_chunk_collision_free) {
        ROS_INFO(
            "[Mav Local Planner][Plan Step] Couldn't find a solution :( "
            "Continuing existing solution.");
      } else {
        ROS_INFO(
            "[Mav Local Planner][Plan Step] ABORTING! No local solution "
            "found.");
        // TODO(helenol): which order to abort in?
        abort();
        dealWithFailure();
      }
      return;
    } else {
      ROS_INFO("[Mav Local Planner][Plan Step] Appending new path chunk.");
      if (trajectory.getMaxTime() <= 1e-6) {
        nextWaypoint();
      } else {
        num_failures_ = 0;
        mav_msgs::EigenTrajectoryPointVector new_path_chunk;
        mav_trajectory_generation::sampleWholeTrajectory(
            trajectory, constraints_.sampling_dt, &new_path_chunk);

        retimeTrajectoryWithStartTimeAndDt(
            path_chunk.front().time_from_start_ns, kDtNs, &new_path_chunk);

        new_path_chunk.front().orientation_W_B =
            path_chunk.front().orientation_W_B;
        yaw_policy_.applyPolicyInPlace(&new_path_chunk);

        // Remove what was in the trajectory before.
        if (replan_start_index < path_queue_.size()) {
          path_queue_.erase(path_queue_.begin() + replan_start_index,
                            path_queue_.end());
        }
        // Stick the new one in.
        path_queue_.insert(path_queue_.end(), new_path_chunk.begin(),
                           new_path_chunk.end());
      }
    }
  } else {
    ROS_INFO("[Mav Local Planner][Plan Step] Trying to plan from scratch.");

    // There's nothing planned so far! So we plan from the current odometry.
    mav_msgs::EigenTrajectoryPoint current_point;
    current_point.position_W = odometry_.position_W;
    current_point.orientation_W_B = odometry_.orientation_W_B;

    // Check if the current waypoint is basically the odometry.
    if ((current_point.position_W - waypoint.position_W).norm() <
        kCloseEnough) {
      if (nextWaypoint()) {
        waypoint = waypoints_[current_waypoint_];
      } else {
        return;
      }
    }

    success = loco_planner_.getTrajectoryTowardGoal(current_point, waypoint,
                                                    &trajectory);
    ROS_INFO("[Mav Local Planner][Plan Step] Planning success? %d", success);

    if (success) {
      if (trajectory.getMaxTime() <= 0.1) {
        nextWaypoint();
      } else {
        // Copy this straight into the queue.
        num_failures_ = 0;
        mav_msgs::EigenTrajectoryPointVector path;
        mav_trajectory_generation::sampleWholeTrajectory(
            trajectory, constraints_.sampling_dt, &path);
        replacePath(path);
      }
    } else {
<<<<<<< HEAD
      num_failures_++;
      if (num_failures_ > max_failures_) {
        current_waypoint_ = -1;
      }
      
      // ADDED PLOTTING ALSO FOR NON SUCCESFUL PATH
      ROS_INFO("PLOTTING NON COLLISION-FREE PATH...");
      // mav_msgs::EigenTrajectoryPointVector path;
      // mav_trajectory_generation::sampleWholeTrajectory(trajectory, constraints_.sampling_dt, &path);
      // replacePath(path);
=======
      dealWithFailure();
>>>>>>> 921d7cb3
    }
  }
}

bool MavLocalPlanner::planPathThroughWaypoints(
    const mav_msgs::EigenTrajectoryPointVector& waypoints,
    mav_msgs::EigenTrajectoryPointVector* path) {
  CHECK_NOTNULL(path);
  bool success = false;
  if (smoother_name_ == "loco") {
    if (waypoints.size() == 2) {
      success = loco_smoother_.getPathBetweenTwoPoints(waypoints[0],
                                                       waypoints[1], path);
    } else {
      success = loco_smoother_.getPathBetweenWaypoints(waypoints, path);
    }
  } else if (smoother_name_ == "polynomial") {
    success = poly_smoother_.getPathBetweenWaypoints(waypoints, path);

  } else if (smoother_name_ == "ramp") {
    success = ramp_smoother_.getPathBetweenWaypoints(waypoints, path);
  } else {
    // Default case is ramp!
    ROS_ERROR(
        "[Mav Local Planner] Unknown smoother type %s, using ramp instead.",
        smoother_name_.c_str());
    success = ramp_smoother_.getPathBetweenWaypoints(waypoints, path);
  }
  return success;
}

bool MavLocalPlanner::nextWaypoint() {
  if (current_waypoint_ >= static_cast<int64_t>(waypoints_.size()) - 1) {
    current_waypoint_ = waypoints_.size() - 1;
    return false;
  } else {
    current_waypoint_++;
    return true;
  }
}

void MavLocalPlanner::finishWaypoints() {
  current_waypoint_ = waypoints_.size();
}

void MavLocalPlanner::replacePath(
    const mav_msgs::EigenTrajectoryPointVector& path) {
  std::lock_guard<std::recursive_mutex> guard(path_mutex_);
  path_queue_.clear();
  path_queue_ = path;
  path_queue_.front().orientation_W_B = odometry_.orientation_W_B;
  yaw_policy_.applyPolicyInPlace(&path_queue_);
  path_index_ = 0;
}

void MavLocalPlanner::startPublishingCommands() {
  // Call the service call to takeover publishing commands.
  if (position_hold_client_.exists()) {
    std_srvs::Empty empty_call;
    position_hold_client_.call(empty_call);
  }

  // Publish the first set immediately, on this thread.
  commandPublishTimerCallback(ros::TimerEvent());

  // Need advanced timer options to assign callback queue to this timer.
  ros::TimerOptions timer_options(
      ros::Duration(command_publishing_dt_),
      boost::bind(&MavLocalPlanner::commandPublishTimerCallback, this, _1),
      &command_publishing_queue_);

  command_publishing_timer_ = nh_.createTimer(timer_options);
}

void MavLocalPlanner::commandPublishTimerCallback(
    const ros::TimerEvent& event) {
  constexpr size_t kQueueBuffer = 0;
  if (path_index_ < path_queue_.size()) {
    std::lock_guard<std::recursive_mutex> guard(path_mutex_);
    size_t number_to_publish = std::min<size_t>(
        std::floor(command_publishing_dt_ / constraints_.sampling_dt),
        path_queue_.size() - path_index_);

    size_t starting_index = 0;
    if (path_index_ != 0) {
      starting_index = path_index_ + kQueueBuffer;
      if (starting_index >= path_queue_.size()) {
        starting_index = path_index_;
      }
    }

    size_t number_to_publish_with_buffer = std::min<size_t>(
        number_to_publish + mpc_prediction_horizon_ - kQueueBuffer,
        path_queue_.size() - starting_index);

    // TODO(helenol): do this without copy! Use iterators properly!
    mav_msgs::EigenTrajectoryPointVector::const_iterator first_sample =
        path_queue_.begin() + starting_index;
    mav_msgs::EigenTrajectoryPointVector::const_iterator last_sample =
        first_sample + number_to_publish_with_buffer;
    mav_msgs::EigenTrajectoryPointVector trajectory_to_publish(first_sample,
                                                               last_sample);

    trajectory_msgs::MultiDOFJointTrajectory msg;
    msg.header.frame_id = local_frame_id_;
    msg.header.stamp = ros::Time::now();

    ROS_INFO(
        "[Mav Local Planner][Command Publish] Publishing %zu samples of %zu. "
        "Start index: %zu Time: %f Start position: %f Start velocity: %f End "
        "time: %f End position: %f",
        trajectory_to_publish.size(), path_queue_.size(), starting_index,
        trajectory_to_publish.front().time_from_start_ns * 1.0e-9,
        trajectory_to_publish.front().position_W.x(),
        trajectory_to_publish.front().velocity_W.x(),
        trajectory_to_publish.back().time_from_start_ns * 1.0e-9,
        trajectory_to_publish.back().position_W.x());
    mav_msgs::msgMultiDofJointTrajectoryFromEigen(trajectory_to_publish, &msg);

    command_pub_.publish(msg);
    path_index_ += number_to_publish;
    should_replan_.notify();
  }
  // Does there need to be an else????
}

void MavLocalPlanner::abort() {
  // No need to check anything on stop, just clear all the paths.
  clearTrajectory();
  // Make sure to clear the queue in the controller as well (we send about a
  // second of trajectories ahead).
  sendCurrentPose();
}

void MavLocalPlanner::clearTrajectory() {
  std::lock_guard<std::recursive_mutex> guard(path_mutex_);
  command_publishing_timer_.stop();
  path_queue_.clear();
  path_index_ = 0;
}

void MavLocalPlanner::sendCurrentPose() {
  // Sends the current pose with velocity 0 to the controller to clear the
  // controller's trajectory queue.
  // More or less an abort operation.
  mav_msgs::EigenTrajectoryPoint current_point;
  current_point.position_W = odometry_.position_W;
  current_point.orientation_W_B = odometry_.orientation_W_B;

  trajectory_msgs::MultiDOFJointTrajectory msg;
  msgMultiDofJointTrajectoryFromEigen(current_point, &msg);
  command_pub_.publish(msg);
}

bool MavLocalPlanner::startCallback(std_srvs::Empty::Request& request,
                                    std_srvs::Empty::Response& response) {
  if (path_queue_.size() <= path_index_) {
    ROS_WARN("Trying to start an empty or finished trajectory queue!");
    return false;
  }
  startPublishingCommands();
  return true;
}

bool MavLocalPlanner::pauseCallback(std_srvs::Empty::Request& request,
                                    std_srvs::Empty::Response& response) {
  if (path_queue_.size() <= path_index_) {
    ROS_WARN("Trying to pause an empty or finished trajectory queue!");
    return false;
  }
  command_publishing_timer_.stop();
  return true;
}

bool MavLocalPlanner::stopCallback(std_srvs::Empty::Request& request,
                                   std_srvs::Empty::Response& response) {
  abort();
  return true;
}

void MavLocalPlanner::visualizePath() {
  // TODO: Split trajectory into two chunks: before and after.
  visualization_msgs::MarkerArray marker_array;
  visualization_msgs::Marker path_marker;
  {
    std::lock_guard<std::recursive_mutex> guard(path_mutex_);

    path_marker = createMarkerForPath(path_queue_, local_frame_id_,
                                      mav_visualization::Color::Teal(),
                                      "local_path", 0.05);
  }
  marker_array.markers.push_back(path_marker);
  path_marker_pub_.publish(marker_array);
}

double MavLocalPlanner::getMapDistance(const Eigen::Vector3d& position) const {
  double distance = 0.0;
  const bool kInterpolate = false;
  if (!esdf_server_.getEsdfMapPtr()->getDistanceAtPosition(
          position, kInterpolate, &distance)) {
    return 0.0;
  }
  return distance;
}

double MavLocalPlanner::getMapDistanceAndGradient(
    const Eigen::Vector3d& position, Eigen::Vector3d* gradient) const {
  double distance = 0.0;
  const bool kInterpolate = false;
  if (!esdf_server_.getEsdfMapPtr()->getDistanceAndGradientAtPosition(
          position, kInterpolate, &distance, gradient)) {
    return 0.0;
  }
  return distance;
}

bool MavLocalPlanner::isPathCollisionFree(
    const mav_msgs::EigenTrajectoryPointVector& path) const {
  for (const mav_msgs::EigenTrajectoryPoint& point : path) {
    if (getMapDistance(point.position_W) < constraints_.robot_radius - 0.1) {
      return false;
    }
  }
  return true;
}

bool MavLocalPlanner::isPathFeasible(
    const mav_msgs::EigenTrajectoryPointVector& path) const {
  // This is easier to check in the trajectory but then we are limited in how
  // we do the smoothing.
  for (const mav_msgs::EigenTrajectoryPoint& point : path) {
    if (point.acceleration_W.norm() > constraints_.a_max + 1e-2) {
      return false;
    }
    if (point.velocity_W.norm() > constraints_.v_max + 1e-2) {
      return false;
    }
  }
  return true;
}

bool MavLocalPlanner::dealWithFailure() {
  if (current_waypoint_ < 0) {
    return false;
  }

  constexpr double kCloseEnough = 0.05;
  mav_msgs::EigenTrajectoryPoint waypoint = waypoints_[current_waypoint_];
  mav_msgs::EigenTrajectoryPoint goal = waypoint;
  if (temporary_goal_ &&
      static_cast<int64_t>(waypoints_.size()) > current_waypoint_ + 1) {
    goal = waypoints_[current_waypoint_ + 1];
  }
  mav_msgs::EigenTrajectoryPoint current_point;
  current_point.position_W = odometry_.position_W;
  current_point.orientation_W_B = odometry_.orientation_W_B;

  mav_msgs::EigenTrajectoryPoint current_goal;
  if (!goal_selector_.selectNextGoal(goal, waypoint, current_point,
                                     &current_goal)) {
    num_failures_++;
    if (num_failures_ > max_failures_) {
      current_waypoint_ = -1;
    }
    return false;
  } else {
    if ((current_goal.position_W - waypoint.position_W).norm() < kCloseEnough) {
      // Goal is unchanged. :(
      temporary_goal_ = false;
      return false;
    } else if ((current_goal.position_W - goal.position_W).norm() <
               kCloseEnough) {
      // This is just the next waypoint that we're trying to go to.
      current_waypoint_++;
      temporary_goal_ = false;
      return true;
    } else {
      // Then this is something different!
      temporary_goal_ = true;
      waypoints_.insert(waypoints_.begin() + current_waypoint_, current_goal);
      return true;
    }
  }
}

}  // namespace mav_planning<|MERGE_RESOLUTION|>--- conflicted
+++ resolved
@@ -433,20 +433,20 @@
         replacePath(path);
       }
     } else {
-<<<<<<< HEAD
-      num_failures_++;
-      if (num_failures_ > max_failures_) {
-        current_waypoint_ = -1;
-      }
+// <<<<<<< HEAD
+      // num_failures_++;
+      // if (num_failures_ > max_failures_) {
+        // current_waypoint_ = -1;
+      // }
       
       // ADDED PLOTTING ALSO FOR NON SUCCESFUL PATH
-      ROS_INFO("PLOTTING NON COLLISION-FREE PATH...");
+      // ROS_INFO("PLOTTING NON COLLISION-FREE PATH...");
       // mav_msgs::EigenTrajectoryPointVector path;
       // mav_trajectory_generation::sampleWholeTrajectory(trajectory, constraints_.sampling_dt, &path);
       // replacePath(path);
-=======
+// =======
       dealWithFailure();
->>>>>>> 921d7cb3
+// >>>>>>> master
     }
   }
 }
